"""Portfolio Controller"""
__docformat__ = "numpy"

import argparse
import logging
import os
from typing import List
from datetime import date

import pandas as pd

from openbb_terminal.custom_prompt_toolkit import NestedCompleter

from openbb_terminal import feature_flags as obbff
from openbb_terminal.decorators import log_start_end
from openbb_terminal.helper_funcs import (
    EXPORT_BOTH_RAW_DATA_AND_FIGURES,
    EXPORT_ONLY_FIGURES_ALLOWED,
    EXPORT_ONLY_RAW_DATA_ALLOWED,
)

from openbb_terminal.menu import session
from openbb_terminal.core.config.paths import MISCELLANEOUS_DIRECTORY
from openbb_terminal.parent_classes import BaseController
from openbb_terminal.portfolio import portfolio_model
from openbb_terminal.portfolio import statics
from openbb_terminal.portfolio import portfolio_view
from openbb_terminal.portfolio import portfolio_helper
from openbb_terminal.portfolio import attribution_model
from openbb_terminal.portfolio.portfolio_optimization import po_controller
from openbb_terminal.rich_config import console, MenuText
from openbb_terminal.common.quantitative_analysis import qa_view

# pylint: disable=R1710,E1101,C0415,W0212,too-many-function-args,C0302,too-many-instance-attributes

logger = logging.getLogger(__name__)


class PortfolioController(BaseController):
    """Portfolio Controller class"""

    CHOICES_COMMANDS = [
        "load",
        "show",
        "bench",
        "alloc",
        "attrib",
        "perf",
        "yret",
        "mret",
        "dret",
        "distr",
        "holdv",
        "holdp",
        "maxdd",
        "var",
        "es",
        "sh",
        "so",
        "om",
        "rvol",
        "rsharpe",
        "rsort",
        "rbeta",
        "metric",
        "summary",
    ]
    CHOICES_MENUS = [
        "bro",
        "po",
        "pa",
    ]
    VALID_DISTRIBUTIONS = ["laplace", "student_t", "logistic", "normal"]
    AGGREGATION_METRICS = ["assets", "sectors", "countries", "regions"]
    VALID_METRICS = [
        "volatility",
        "sharpe",
        "sortino",
        "maxdrawdown",
        "rsquare",
        "skew",
        "kurtosis",
        "gaintopain",
        "trackerr",
        "information",
        "tail",
        "commonsense",
        "jensens",
        "calmar",
        "kelly",
        "payoff",
        "profitfactor",
    ]
    PERIODS = ["3y", "5y", "10y", "all"]
    PATH = "/portfolio/"

    def __init__(self, queue: List[str] = None):
        """Constructor"""
        super().__init__(queue)
        self.file_types = ["xlsx", "csv"]

        self.DEFAULT_HOLDINGS_PATH = portfolio_helper.DEFAULT_HOLDINGS_PATH

        self.DATA_HOLDINGS_FILES = {
            filepath.name: filepath
            for file_type in self.file_types
            for filepath in self.DEFAULT_HOLDINGS_PATH.rglob(f"*.{file_type}")
        }
        self.DATA_HOLDINGS_FILES.update(
            {
                filepath.name: filepath
                for file_type in self.file_types
                for filepath in (
                    MISCELLANEOUS_DIRECTORY / "portfolio_examples" / "holdings"
                ).rglob(f"*.{file_type}")
            }
        )

        self.portfolio_df = pd.DataFrame(
            columns=[
                "Date",
                "Name",
                "Type",
                "Sector",
                "Industry",
                "Country",
                "Price",
                "Quantity",
                "Fees",
                "Premium",
                "Investment",
                "Side",
                "Currency",
            ]
        )

        self.portfolio_name: str = ""
        self.benchmark_name: str = ""
        self.original_benchmark_name = ""
        self.risk_free_rate = 0
        self.portlist: List[str] = os.listdir(self.DEFAULT_HOLDINGS_PATH)
        self.portfolio: portfolio_model.PortfolioModel = (
            portfolio_model.PortfolioModel()
        )

        if session and obbff.USE_PROMPT_TOOLKIT:
            self.update_choices()

    def update_choices(self):

        self.DEFAULT_HOLDINGS_PATH = portfolio_helper.DEFAULT_HOLDINGS_PATH

        self.DATA_HOLDINGS_FILES.update(
            {
                filepath.name: filepath
                for file_type in self.file_types
                for filepath in self.DEFAULT_HOLDINGS_PATH.rglob(f"*.{file_type}")
            }
        )

        choices: dict = {c: {} for c in self.controller_choices}

        choices["load"] = {
            "--file": {c: {} for c in self.DATA_HOLDINGS_FILES},
            "-f": "--file",
            "--name": None,
            "-n": "--name",
            "--rfr": None,
            "-r": "--rfr",
        }
        choices["show"] = {
            "--limit": None,
            "-l": "--limit",
        }
        choices["bench"] = {c: {} for c in statics.BENCHMARK_LIST}
        choices["bench"] = {
            "--benchmark": {c: {} for c in statics.BENCHMARK_LIST},
            "-b": "--benchmark",
        }

        choices["bench"]["--full_shares"] = {}
        choices["bench"]["-s"] = "--full_shares"
        hold = {
            "--unstack": {},
            "-u": "--unstack",
            "--raw": {},
            "--limit": None,
            "-l": "--limit",
        }
        choices["holdv"] = hold
        choices["holdp"] = hold
        choices["yret"] = {
            "--period": {c: {} for c in self.PERIODS},
            "-p": "--period",
            "--raw": {},
        }
        choices["mret"] = {
            "--period": {c: {} for c in self.PERIODS},
            "-p": "--period",
            "--show": {},
            "-s": "--show",
            "--raw": {},
        }
        choices["dret"] = {
            "--period": {c: {} for c in self.PERIODS},
            "-p": "--period",
            "--limit": None,
            "-l": "--limit",
            "--raw": {},
        }
        choices["distr"] = {
            "--period": {c: {} for c in portfolio_helper.PERIODS},
            "-p": "--period",
            "--raw": {},
        }
        choices["rvol"] = {
            "--period": {c: {} for c in portfolio_helper.PERIODS},
            "-p": "--period",
        }
        r_auto_complete = {
            "--period": {c: {} for c in portfolio_helper.PERIODS},
            "-p": "--period",
            "--rfr": None,
            "-r": "--rfr",
        }
        choices["rsharpe"] = r_auto_complete
        choices["rsort"] = r_auto_complete
        choices["rbeta"] = {
            "--period": {c: {} for c in portfolio_helper.PERIODS},
            "-p": "--period",
        }
        choices["alloc"] = {c: {} for c in self.AGGREGATION_METRICS}
        choices["alloc"]["--agg"] = {c: {} for c in self.AGGREGATION_METRICS}
        choices["alloc"]["-a"] = "--agg"
        choices["alloc"]["--tables"] = {}
        choices["alloc"]["-t"] = "--tables"
        choices["alloc"]["--limit"] = None
        choices["alloc"]["-l"] = "--limit"
        choices["summary"] = r_auto_complete
        choices["metric"] = {c: {} for c in self.VALID_METRICS}
        choices["metric"]["--metric"] = {c: {} for c in self.VALID_METRICS}
        choices["metric"]["-m"] = "--metric"
        choices["metric"]["--rfr"] = None
        choices["metric"]["-r"] = "--rfr"
        choices["perf"] = {
            "--show_trades": {},
            "-t": "--show_trades",
        }
        choices["var"] = {
            "--mean": {},
            "-m": "--mean",
            "--adjusted": {},
            "-a": "--adjusted",
            "--student": {},
            "-s": "--student",
            "--percentile": None,
            "-p": "--percentile",
        }
        choices["es"] = {
            "--mean": {},
            "-m": "--mean",
            "--dist": {c: {} for c in self.VALID_DISTRIBUTIONS},
            "-d": "--dist",
            "--percentile": None,
            "-p": "--percentile",
        }
        choices["om"] = {
            "--start": None,
            "-s": "--start",
            "--end": None,
            "-e": "--end",
        }

        self.choices = choices

        choices["support"] = self.SUPPORT_CHOICES
        choices["about"] = self.ABOUT_CHOICES

        self.completer = NestedCompleter.from_nested_dict(choices)

    def print_help(self):
        """Print help"""
        mt = MenuText("portfolio/")
        mt.add_menu("bro")
        mt.add_menu("po")
        mt.add_raw("\n")

        mt.add_cmd("load")
        mt.add_cmd("show")
        mt.add_cmd("bench")
        mt.add_raw("\n")
        mt.add_param("_loaded", self.portfolio_name)
        mt.add_param("_riskfreerate", self.portfolio_name)
        mt.add_param("_benchmark", self.benchmark_name)
        mt.add_raw("\n")

        mt.add_info("_graphs_")
        mt.add_cmd("holdv", self.portfolio_name and self.benchmark_name)
        mt.add_cmd("holdp", self.portfolio_name and self.benchmark_name)
        mt.add_cmd("yret", self.portfolio_name and self.benchmark_name)
        mt.add_cmd("mret", self.portfolio_name and self.benchmark_name)
        mt.add_cmd("dret", self.portfolio_name and self.benchmark_name)
        mt.add_cmd("distr", self.portfolio_name and self.benchmark_name)
        mt.add_cmd("maxdd", self.portfolio_name and self.benchmark_name)
        mt.add_cmd("rvol", self.portfolio_name and self.benchmark_name)
        mt.add_cmd("rsharpe", self.portfolio_name and self.benchmark_name)
        mt.add_cmd("rsort", self.portfolio_name and self.benchmark_name)
        mt.add_cmd("rbeta", self.portfolio_name and self.benchmark_name)

        mt.add_info("_metrics_")
<<<<<<< HEAD
        mt.add_cmd("alloc", self.portfolio_name and self.benchmark_name)
        mt.add_cmd("attrib", self.portfolio_name and self.benchmark_name)
=======
>>>>>>> c8df2c39
        mt.add_cmd("summary", self.portfolio_name and self.benchmark_name)
        mt.add_cmd("alloc", self.portfolio_name and self.benchmark_name)
        mt.add_cmd("metric", self.portfolio_name and self.benchmark_name)
        mt.add_cmd("perf", self.portfolio_name and self.benchmark_name)

        mt.add_info("_risk_")
        mt.add_cmd("var", self.portfolio_name and self.benchmark_name)
        mt.add_cmd("es", self.portfolio_name and self.benchmark_name)
        mt.add_cmd("os", self.portfolio_name and self.benchmark_name)

        port = bool(self.portfolio_name)
        port_bench = bool(self.portfolio_name) and bool(self.benchmark_name)

        help_text = f"""[menu]
>   bro              brokers holdings, \t\t supports: robinhood, ally, degiro, coinbase
>   po               portfolio optimization, \t optimize your portfolio weights efficiently[/menu]
[cmds]
    load             load data into the portfolio
    show             show existing transactions
    bench            define the benchmark
[/cmds]
[param]Loaded transactions file:[/param] {self.portfolio_name}
[param]Risk Free Rate:  [/param] {self.risk_free_rate:.2%}
[param]Benchmark:[/param] {self.benchmark_name}

[info]Graphs:[/info]{("[unvl]", "[cmds]")[port_bench]}
    holdv            holdings of assets (absolute value)
    holdp            portfolio holdings of assets (in percentage)
    yret             yearly returns
    mret             monthly returns
    dret             daily returns
    distr            distribution of daily returns
    maxdd            maximum drawdown
    rvol             rolling volatility
    rsharpe          rolling sharpe
    rsort            rolling sortino
    rbeta            rolling beta
{("[/unvl]", "[/cmds]")[port_bench]}
[info]Metrics:[/info]{("[unvl]", "[cmds]")[port_bench]}
<<<<<<< HEAD
    alloc            allocation on an asset, sector, countries or regions basis
    attrib           display sector attribution of the portfolio compared to the S&P 500
=======
>>>>>>> c8df2c39
    summary          all portfolio vs benchmark metrics for a certain period of choice
    alloc            allocation on an asset, sector, countries or regions basis
    metric           portfolio vs benchmark metric for all different periods
    perf             performance of the portfolio versus benchmark{("[/unvl]", "[/cmds]")[port_bench]}

[info]Risk Metrics:[/info]{("[unvl]", "[cmds]")[port]}
    var              display value at risk
    es               display expected shortfall
    om               display omega ratio{("[/unvl]", "[/cmds]")[port]}
        """
        # TODO: Clean up the reports inputs
        # TODO: Edit the allocation to allow the different asset classes
        # [info]Reports:[/info]
        #    ar          annual report for performance of a given portfolio
        console.print(text=help_text, menu="Portfolio")
        self.update_choices()

    def custom_reset(self):
        """Class specific component of reset command"""
        objects_to_reload = ["portfolio"]
        if self.portfolio_name:
            objects_to_reload.append(f"load {self.portfolio_name}")
        if self.original_benchmark_name:
            objects_to_reload.append(f'bench "{self.original_benchmark_name}"')
        return objects_to_reload

    @log_start_end(log=logger)
    def call_bro(self, _):
        """Process bro command"""
        from openbb_terminal.portfolio.brokers.bro_controller import (
            BrokersController,
        )

        self.queue = self.load_class(BrokersController, self.queue)

    @log_start_end(log=logger)
    def call_po(self, _):
        """Process po command"""
        if self.portfolio is None:
            tickers = []
        else:
            tickers = self.portfolio.tickers_list
        self.queue = self.load_class(
            po_controller.PortfolioOptimizationController,
            tickers,
            None,
            None,
            self.queue,
        )

    @log_start_end(log=logger)
    def call_load(self, other_args: List[str]):
        """Process load command"""
        parser = argparse.ArgumentParser(
            add_help=False,
            formatter_class=argparse.ArgumentDefaultsHelpFormatter,
            prog="load",
            description="Load your portfolio transactions.",
        )
        parser.add_argument(
            "-f",
            "--file",
            type=str,
            dest="file",
            required="-h" not in other_args,
            help="The file to be loaded",
        )
        parser.add_argument(
            "-n",
            "--name",
            type=str,
            dest="name",
            help="The name that you wish to give to your portfolio",
        )
        parser.add_argument(
            "-r",
            "--rfr",
            type=float,
            default=0,
            dest="risk_free_rate",
            help="Set the risk free rate.",
        )

        ns_parser = self.parse_known_args_and_warn(parser, other_args)

        if ns_parser and ns_parser.file:
            if ns_parser.file in self.DATA_HOLDINGS_FILES:
                file_location = self.DATA_HOLDINGS_FILES[ns_parser.file]
            else:
                file_location = ns_parser.file  # type: ignore

            transactions = portfolio_model.PortfolioModel.read_transactions(
                str(file_location)
            )
            self.portfolio = portfolio_model.PortfolioModel(transactions)
            self.benchmark_name = ""

            if ns_parser.name:
                self.portfolio_name = ns_parser.name
            else:
                self.portfolio_name = ns_parser.file

            # Generate holdings from trades
            self.portfolio.generate_portfolio_data()

            # Add in the Risk-free rate
            self.portfolio.set_risk_free_rate(ns_parser.risk_free_rate / 100)
            self.risk_free_rate = ns_parser.risk_free_rate / 100

            # Load benchmark
            self.call_bench(["-b", "SPDR S&P 500 ETF Trust (SPY)"])

            console.print(
                f"\n[bold][param]Portfolio:[/param][/bold] {self.portfolio_name}"
            )
            console.print(
                f"[bold][param]Risk Free Rate:[/param][/bold] {self.risk_free_rate:.2%}"
            )
            console.print(
                f"[bold][param]Benchmark:[/param][/bold] {self.benchmark_name}\n"
            )

    @log_start_end(log=logger)
    def call_show(self, other_args: List[str]):
        """Process show command"""
        parser = argparse.ArgumentParser(
            add_help=False,
            formatter_class=argparse.ArgumentDefaultsHelpFormatter,
            prog="show",
            description="Show transactions table",
        )
        ns_parser = self.parse_known_args_and_warn(
            parser,
            other_args,
            export_allowed=EXPORT_BOTH_RAW_DATA_AND_FIGURES,
            limit=10,
        )
        if ns_parser and self.portfolio is not None:
            portfolio_view.display_transactions(
                self.portfolio,
                show_index=False,
                limit=ns_parser.limit,
                export=ns_parser.export,
            )

    @log_start_end(log=logger)
    def call_bench(self, other_args: List[str]):
        """Process bench command"""
        parser = argparse.ArgumentParser(
            add_help=False,
            formatter_class=argparse.ArgumentDefaultsHelpFormatter,
            prog="bench",
            description="Load in a benchmark from a selected list or set your own based on the ticker.",
        )
        parser.add_argument(
            "-b",
            "--benchmark",
            type=str,
            default="SPY",
            nargs="+",
            dest="benchmark",
            required="-h" not in other_args,
            help="Set the benchmark for the portfolio. By default, this is SPDR S&P 500 ETF Trust (SPY).",
        )
        parser.add_argument(
            "-s",
            "--full_shares",
            action="store_true",
            default=False,
            dest="full_shares",
            help="Whether to only make a trade with the benchmark when a full share can be bought (no partial shares).",
        )
        if other_args and "-" not in other_args[0][0]:
            other_args.insert(0, "-b")
        ns_parser = self.parse_known_args_and_warn(parser, other_args)

        if ns_parser and self.portfolio is not None:
            # Needs to be checked since we want to use the start date of the portfolio when comparing with benchmark
            if self.portfolio_name:
                chosen_benchmark = " ".join(ns_parser.benchmark)

                if chosen_benchmark in statics.BENCHMARK_LIST:
                    benchmark_ticker = statics.BENCHMARK_LIST[chosen_benchmark]
                    self.original_benchmark_name = chosen_benchmark
                else:
                    benchmark_ticker = chosen_benchmark

                self.portfolio.load_benchmark(benchmark_ticker, ns_parser.full_shares)

                self.benchmark_name = chosen_benchmark

                # Make it so that there is no chance of there being a difference in length between
                # the portfolio and benchmark return DataFrames
                (
                    self.portfolio.returns,
                    self.portfolio.benchmark_returns,
                ) = portfolio_helper.make_equal_length(
                    self.portfolio.returns, self.portfolio.benchmark_returns
                )

            else:
                console.print(
                    "[red]Please first load transactions file using 'load'[/red]\n"
                )
            console.print()

    @log_start_end(log=logger)
    def call_alloc(self, other_args: List[str]):
        """Process alloc command"""
        parser = argparse.ArgumentParser(
            add_help=False,
            formatter_class=argparse.ArgumentDefaultsHelpFormatter,
            prog="alloc",
            description="""
                Show your allocation to each asset or sector compared to the benchmark.
            """,
        )
        parser.add_argument(
            "-a",
            "--agg",
            default="assets",
            choices=self.AGGREGATION_METRICS,
            dest="agg",
            help="The type of allocation aggregation you wish to do",
        )
        parser.add_argument(
            "-t",
            "--tables",
            action="store_true",
            default=False,
            dest="tables",
            help="Whether to also include the assets/sectors tables of both the benchmark and the portfolio.",
        )
        if other_args:
            if other_args and "-" not in other_args[0][0]:
                other_args.insert(0, "-a")

        ns_parser = self.parse_known_args_and_warn(parser, other_args, limit=10)

        if ns_parser and self.portfolio is not None:

            if check_portfolio_benchmark_defined(
                self.portfolio_name, self.benchmark_name
            ):
                if ns_parser.agg == "assets":
                    if self.portfolio.portfolio_assets_allocation.empty:
                        self.portfolio.calculate_allocations("asset")
                    portfolio_view.display_assets_allocation(
                        self.portfolio.portfolio_assets_allocation,
                        self.portfolio.benchmark_assets_allocation,
                        ns_parser.limit,
                        ns_parser.tables,
                    )
                elif ns_parser.agg == "sectors":
                    if self.portfolio.portfolio_sectors_allocation.empty:
                        self.portfolio.calculate_allocations("sector")
                    portfolio_view.display_category_allocation(
                        self.portfolio.portfolio_sectors_allocation,
                        self.portfolio.benchmark_sectors_allocation,
                        ns_parser.agg,
                        ns_parser.limit,
                        ns_parser.tables,
                    )
                elif ns_parser.agg == "countries":
                    if self.portfolio.portfolio_country_allocation.empty:
                        self.portfolio.calculate_allocations("country")
                    portfolio_view.display_category_allocation(
                        self.portfolio.portfolio_country_allocation,
                        self.portfolio.benchmark_country_allocation,
                        ns_parser.agg,
                        ns_parser.limit,
                        ns_parser.tables,
                    )
                elif ns_parser.agg == "regions":
                    if self.portfolio.portfolio_region_allocation.empty:
                        self.portfolio.calculate_allocations("region")
                    portfolio_view.display_category_allocation(
                        self.portfolio.portfolio_region_allocation,
                        self.portfolio.benchmark_region_allocation,
                        ns_parser.agg,
                        ns_parser.limit,
                        ns_parser.tables,
                    )
                else:
                    console.print(
                        f"{ns_parser.agg} is not an available option. The options "
                        f"are: {', '.join(self.AGGREGATION_METRICS)}"
                    )

    @log_start_end(log=logger)
    def call_attrib(self, other_args: List[str]):
        """Process attrib command"""
        parser = argparse.ArgumentParser(
            add_help=False,
            formatter_class=argparse.ArgumentDefaultsHelpFormatter,
            prog="attrib",
            description="""
                Displays sector attribution of the portfolio compared to the S&P 500
                """,
        )
        parser.add_argument(
            "-p",
            "--period",
            type=str,
            choices=portfolio_helper.PERIODS,
            dest="period",
            default="all",
            help="Period in which to calculate attribution",
        )
        parser.add_argument(
            "-t",
            "--type",
            type=str,
            choices=["relative", "absolute"],
            dest="type",
            default="relative",
            help="Select between relative or absolute attribution values",
        )
        parser.add_argument(
            "--raw",
            type=bool,
            dest="raw",
            default=False,
            const=True,
            nargs="?",
            help="View raw attribution values in a table",
        )

        if other_args:
            if other_args and "-" not in other_args[0][0]:
                other_args.insert(0, "-a")

        ns_parser = self.parse_known_args_and_warn(parser, other_args, limit=10)

        if ns_parser and self.portfolio is not None:

            if check_portfolio_benchmark_defined(
                self.portfolio_name, self.benchmark_name
            ):
                if self.benchmark_name != "SPDR S&P 500 ETF Trust (SPY)":
                    print(
                        "This feature uses S&P 500 as benchmark and will disregard selected benchmark if different."
                    )
                # sector contribution
                end_date = date.today()
                # set correct time period
                if ns_parser.period == "all":
                    start_date = self.portfolio.inception_date
                else:
                    start_date = portfolio_helper.get_start_date_from_period(
                        ns_parser.period
                    )

                # calculate benchmark and portfolio contribution values
                bench_result = attribution_model.get_spy_sector_contributions(
                    start_date, end_date
                )
                portfolio_result = attribution_model.get_portfolio_sector_contributions(
                    start_date, self.portfolio.get_orderbook()
                )
                # relative results - the proportions of return attribution
                if ns_parser.type == "relative":
                    categorisation_result = (
                        attribution_model.percentage_attrib_categorizer(
                            bench_result, portfolio_result
                        )
                    )

                    portfolio_view.display_attribution_categorisation(
                        display=categorisation_result,
                        time_period=ns_parser.period,
                        attrib_type="Contributions as % of PF",
                        plot_fields=["S&P500 [%]", "Portfolio [%]"],
                        show_table=ns_parser.raw,
                    )

                # absolute - the raw values of return attribution
                if ns_parser.type == "absolute":
                    categorisation_result = attribution_model.raw_attrib_categorizer(
                        bench_result, portfolio_result
                    )

                    portfolio_view.display_attribution_categorisation(
                        display=categorisation_result,
                        time_period=ns_parser.period,
                        attrib_type="Raw contributions (Return x PF Weight)",
                        plot_fields=["S&P500", "Portfolio"],
                        show_table=ns_parser.raw,
                    )

            console.print()

    @log_start_end(log=logger)
    def call_perf(self, other_args: List[str]):
        """Process performance command"""
        parser = argparse.ArgumentParser(
            add_help=False,
            formatter_class=argparse.ArgumentDefaultsHelpFormatter,
            prog="performance",
            description="""
                Shows performance of each trade and total performance of the portfolio versus the benchmark.
            """,
        )
        parser.add_argument(
            "-t",
            "--show_trades",
            action="store_true",
            default=False,
            dest="show_trades",
            help="Whether to show performance on all trades in comparison to the benchmark.",
        )

        ns_parser = self.parse_known_args_and_warn(parser, other_args)

        if ns_parser and self.portfolio is not None:
            if check_portfolio_benchmark_defined(
                self.portfolio_name, self.benchmark_name
            ):

                portfolio_view.display_performance_vs_benchmark(
                    self.portfolio,
                    ns_parser.show_trades,
                )

    @log_start_end(log=logger)
    def call_holdv(self, other_args: List[str]):
        """Process holdv command"""
        parser = argparse.ArgumentParser(
            add_help=False,
            formatter_class=argparse.ArgumentDefaultsHelpFormatter,
            prog="holdv",
            description="Display holdings of assets (absolute value)",
        )
        parser.add_argument(
            "-u",
            "--unstack",
            action="store_true",
            default=False,
            dest="unstack",
            help="Sum all assets value over time",
        )
        ns_parser = self.parse_known_args_and_warn(
            parser,
            other_args,
            export_allowed=EXPORT_BOTH_RAW_DATA_AND_FIGURES,
            raw=True,
            limit=10,
        )
        if ns_parser:
            if check_portfolio_benchmark_defined(
                self.portfolio_name, self.benchmark_name
            ):
                portfolio_view.display_holdings_value(
                    self.portfolio,
                    ns_parser.unstack,
                    ns_parser.raw,
                    ns_parser.limit,
                    ns_parser.export,
                )

    @log_start_end(log=logger)
    def call_holdp(self, other_args: List[str]):
        """Process holdp command"""
        parser = argparse.ArgumentParser(
            add_help=False,
            formatter_class=argparse.ArgumentDefaultsHelpFormatter,
            prog="holdp",
            description="Display holdings of assets (in percentage)",
        )
        parser.add_argument(
            "-u",
            "--unstack",
            action="store_true",
            default=False,
            dest="unstack",
            help="Sum all assets percentage over time",
        )
        ns_parser = self.parse_known_args_and_warn(
            parser,
            other_args,
            export_allowed=EXPORT_BOTH_RAW_DATA_AND_FIGURES,
            raw=True,
            limit=10,
        )
        if ns_parser:
            if check_portfolio_benchmark_defined(
                self.portfolio_name, self.benchmark_name
            ):
                portfolio_view.display_holdings_percentage(
                    self.portfolio,
                    ns_parser.unstack,
                    ns_parser.raw,
                    ns_parser.limit,
                    ns_parser.export,
                )

    @log_start_end(log=logger)
    def call_var(self, other_args: List[str]):
        """Process var command"""
        parser = argparse.ArgumentParser(
            add_help=False,
            formatter_class=argparse.ArgumentDefaultsHelpFormatter,
            prog="var",
            description="""
                Provides value at risk (short: VaR) of the selected portfolio.
            """,
        )
        parser.add_argument(
            "-m",
            "--mean",
            action="store_true",
            default=True,
            dest="use_mean",
            help="If one should use the mean of the portfolio return",
        )
        parser.add_argument(
            "-a",
            "--adjusted",
            action="store_true",
            default=False,
            dest="adjusted",
            help="""
                If the VaR should be adjusted for skew and kurtosis (Cornish-Fisher-Expansion)
            """,
        )
        parser.add_argument(
            "-s",
            "--student",
            action="store_true",
            default=False,
            dest="student_t",
            help="""
                If one should use the student-t distribution
            """,
        )
        parser.add_argument(
            "-p",
            "--percentile",
            action="store",
            dest="percentile",
            type=float,
            default=99.9,
            help="""
                Percentile used for VaR calculations, for example input 99.9 equals a 99.9 Percent VaR
            """,
        )

        ns_parser = self.parse_known_args_and_warn(parser, other_args)

        if ns_parser and self.portfolio is not None:
            if self.portfolio_name:
                if ns_parser.adjusted and ns_parser.student_t:
                    console.print(
                        "Select either the adjusted or the student_t parameter.\n"
                    )
                else:
                    portfolio_view.display_var(
                        portfolio=self.portfolio,
                        use_mean=ns_parser.use_mean,
                        adjusted_var=ns_parser.adjusted,
                        student_t=ns_parser.student_t,
                        percentile=ns_parser.percentile,
                    )
            else:
                console.print(
                    "[red]Please first define the portfolio using 'load'[/red]\n"
                )

    @log_start_end(log=logger)
    def call_es(self, other_args: List[str]):
        """Process es command"""
        parser = argparse.ArgumentParser(
            add_help=False,
            formatter_class=argparse.ArgumentDefaultsHelpFormatter,
            prog="es",
            description="""
                Provides Expected Shortfall (short: ES) of the selected portfolio.
            """,
        )
        parser.add_argument(
            "-m",
            "--mean",
            action="store_true",
            default=True,
            dest="use_mean",
            help="If one should use the mean of the portfolios return",
        )
        parser.add_argument(
            "-d",
            "--dist",
            "--distributions",
            dest="distribution",
            type=str,
            choices=self.VALID_DISTRIBUTIONS,
            default="normal",
            help="Distribution used for the calculations",
        )
        parser.add_argument(
            "-p",
            "--percentile",
            action="store",
            dest="percentile",
            type=float,
            default=99.9,
            help="""
                Percentile used for ES calculations, for example input 99.9 equals a 99.9 Percent Expected Shortfall
            """,
        )

        ns_parser = self.parse_known_args_and_warn(parser, other_args)

        if ns_parser and self.portfolio is not None:
            if self.portfolio_name:
                portfolio_view.display_es(
                    portfolio=self.portfolio,
                    use_mean=ns_parser.use_mean,
                    distribution=ns_parser.distribution,
                    percentile=ns_parser.percentile,
                )
            else:
                console.print(
                    "[red]Please first define the portfolio using 'load'[/red]\n"
                )

    @log_start_end(log=logger)
    def call_om(self, other_args: List[str]):
        """Process om command"""
        parser = argparse.ArgumentParser(
            add_help=False,
            formatter_class=argparse.ArgumentDefaultsHelpFormatter,
            prog="om",
            description="""
                   Provides omega ratio of the selected portfolio.
               """,
        )
        parser.add_argument(
            "-s",
            "--start",
            action="store",
            dest="start",
            type=float,
            default=0,
            help="""
                   Start of the omega ratio threshold
               """,
        )
        parser.add_argument(
            "-e",
            "--end",
            action="store",
            dest="end",
            type=float,
            default=1.5,
            help="""
                   End of the omega ratio threshold
               """,
        )
        ns_parser = self.parse_known_args_and_warn(parser, other_args)
        if ns_parser and self.portfolio is not None:
            if self.portfolio_name:
                data = self.portfolio.returns[1:]
                qa_view.display_omega(
                    data,
                    ns_parser.start,
                    ns_parser.end,
                )
            else:
                console.print(
                    "[red]Please first define the portfolio (via 'load')[/red]\n"
                )

    @log_start_end(log=logger)
    def call_yret(self, other_args: List[str]):
        """Process yret command"""
        parser = argparse.ArgumentParser(
            add_help=False,
            formatter_class=argparse.ArgumentDefaultsHelpFormatter,
            prog="yret",
            description="End of the year returns",
        )
        parser.add_argument(
            "-p",
            "--period",
            type=str,
            dest="period",
            default="all",
            choices=self.PERIODS,
            help="Period to select start end of the year returns",
        )
        if other_args and "-" not in other_args[0][0]:
            other_args.insert(0, "-p")
        ns_parser = self.parse_known_args_and_warn(
            parser,
            other_args,
            raw=True,
            export_allowed=EXPORT_BOTH_RAW_DATA_AND_FIGURES,
        )

        if ns_parser and self.portfolio is not None:
            if check_portfolio_benchmark_defined(
                self.portfolio_name, self.benchmark_name
            ):
                portfolio_view.display_yearly_returns(
                    self.portfolio,
                    ns_parser.period,
                    ns_parser.raw,
                    ns_parser.export,
                )

    @log_start_end(log=logger)
    def call_mret(self, other_args: List[str]):
        """Process mret command"""
        parser = argparse.ArgumentParser(
            add_help=False,
            formatter_class=argparse.ArgumentDefaultsHelpFormatter,
            prog="mret",
            description="Monthly returns",
        )
        parser.add_argument(
            "-p",
            "--period",
            type=str,
            dest="period",
            default="all",
            choices=self.PERIODS,
            help="Period to select start end of the year returns",
        )
        parser.add_argument(
            "-s",
            "--show",
            action="store_true",
            default=False,
            dest="show_vals",
            help="Show monthly returns on heatmap",
        )
        if other_args and "-" not in other_args[0][0]:
            other_args.insert(0, "-p")
        ns_parser = self.parse_known_args_and_warn(
            parser,
            other_args,
            raw=True,
            export_allowed=EXPORT_ONLY_FIGURES_ALLOWED,
        )

        if ns_parser and self.portfolio is not None:
            if check_portfolio_benchmark_defined(
                self.portfolio_name, self.benchmark_name
            ):
                portfolio_view.display_monthly_returns(
                    self.portfolio,
                    ns_parser.period,
                    ns_parser.raw,
                    ns_parser.show_vals,
                    ns_parser.export,
                )

    @log_start_end(log=logger)
    def call_dret(self, other_args: List[str]):
        """Process dret command"""
        parser = argparse.ArgumentParser(
            add_help=False,
            formatter_class=argparse.ArgumentDefaultsHelpFormatter,
            prog="dret",
            description="Daily returns",
        )
        parser.add_argument(
            "-p",
            "--period",
            type=str,
            dest="period",
            default="all",
            choices=self.PERIODS,
            help="Period to select start end of the year returns",
        )
        if other_args and "-" not in other_args[0][0]:
            other_args.insert(0, "-p")
        ns_parser = self.parse_known_args_and_warn(
            parser,
            other_args,
            raw=True,
            limit=10,
            export_allowed=EXPORT_BOTH_RAW_DATA_AND_FIGURES,
        )

        if ns_parser and self.portfolio is not None:
            if check_portfolio_benchmark_defined(
                self.portfolio_name, self.benchmark_name
            ):
                portfolio_view.display_daily_returns(
                    self.portfolio,
                    ns_parser.period,
                    ns_parser.raw,
                    ns_parser.limit,
                    ns_parser.export,
                )

    @log_start_end(log=logger)
    def call_maxdd(self, other_args: List[str]):
        """Process maxdd command"""
        parser = argparse.ArgumentParser(
            add_help=False,
            formatter_class=argparse.ArgumentDefaultsHelpFormatter,
            prog="maxdd",
            description="Show portfolio maximum drawdown",
        )
        ns_parser = self.parse_known_args_and_warn(
            parser, other_args, export_allowed=EXPORT_ONLY_FIGURES_ALLOWED
        )
        if ns_parser and self.portfolio is not None:
            if check_portfolio_benchmark_defined(
                self.portfolio_name, self.benchmark_name
            ):
                portfolio_view.display_maximum_drawdown(self.portfolio)

    @log_start_end(log=logger)
    def call_rvol(self, other_args: List[str]):
        """Process rolling volatility command"""
        parser = argparse.ArgumentParser(
            add_help=False,
            formatter_class=argparse.ArgumentDefaultsHelpFormatter,
            prog="rvol",
            description="Show rolling volatility portfolio vs benchmark",
        )
        parser.add_argument(
            "-p",
            "--period",
            type=str,
            dest="period",
            default="1y",
            choices=list(portfolio_helper.PERIODS_DAYS.keys()),
            help="Period to apply rolling window",
        )
        if other_args and "-" not in other_args[0][0]:
            other_args.insert(0, "-p")
        ns_parser = self.parse_known_args_and_warn(
            parser, other_args, export_allowed=EXPORT_BOTH_RAW_DATA_AND_FIGURES
        )
        if ns_parser and self.portfolio is not None:
            if check_portfolio_benchmark_defined(
                self.portfolio_name, self.benchmark_name
            ):
                portfolio_view.display_rolling_volatility(
                    self.portfolio,
                    window=ns_parser.period,
                    export=ns_parser.export,
                )

    @log_start_end(log=logger)
    def call_rsharpe(self, other_args: List[str]):
        """Process rolling sharpe command"""
        parser = argparse.ArgumentParser(
            add_help=False,
            formatter_class=argparse.ArgumentDefaultsHelpFormatter,
            prog="rsharpe",
            description="Show rolling sharpe portfolio vs benchmark",
        )
        parser.add_argument(
            "-p",
            "--period",
            type=str,
            dest="period",
            default="1y",
            choices=list(portfolio_helper.PERIODS_DAYS.keys()),
            help="Period to apply rolling window",
        )
        parser.add_argument(
            "-r",
            "--rfr",
            type=float,
            dest="risk_free_rate",
            default=self.risk_free_rate,
            help="Set risk free rate for calculations.",
        )
        if other_args and "-" not in other_args[0][0]:
            other_args.insert(0, "-p")
        ns_parser = self.parse_known_args_and_warn(
            parser, other_args, export_allowed=EXPORT_BOTH_RAW_DATA_AND_FIGURES
        )
        if ns_parser and self.portfolio is not None:
            if check_portfolio_benchmark_defined(
                self.portfolio_name, self.benchmark_name
            ):
                portfolio_view.display_rolling_sharpe(
                    self.portfolio,
                    risk_free_rate=ns_parser.risk_free_rate / 100,
                    window=ns_parser.period,
                    export=ns_parser.export,
                )

    @log_start_end(log=logger)
    def call_rsort(self, other_args: List[str]):
        """Process rolling sortino command"""
        parser = argparse.ArgumentParser(
            add_help=False,
            formatter_class=argparse.ArgumentDefaultsHelpFormatter,
            prog="rsort",
            description="Show rolling sortino portfolio vs benchmark",
        )
        parser.add_argument(
            "-p",
            "--period",
            type=str,
            dest="period",
            default="1y",
            choices=list(portfolio_helper.PERIODS_DAYS.keys()),
            help="Period to apply rolling window",
        )
        parser.add_argument(
            "-r",
            "--rfr",
            type=float,
            dest="risk_free_rate",
            default=self.risk_free_rate,
            help="Set risk free rate for calculations.",
        )
        if other_args and "-" not in other_args[0][0]:
            other_args.insert(0, "-p")
        ns_parser = self.parse_known_args_and_warn(
            parser, other_args, export_allowed=EXPORT_BOTH_RAW_DATA_AND_FIGURES
        )
        if ns_parser and self.portfolio is not None:
            if check_portfolio_benchmark_defined(
                self.portfolio_name, self.benchmark_name
            ):
                portfolio_view.display_rolling_sortino(
                    portfolio=self.portfolio,
                    risk_free_rate=ns_parser.risk_free_rate / 100,
                    window=ns_parser.period,
                    export=ns_parser.export,
                )

    @log_start_end(log=logger)
    def call_rbeta(self, other_args: List[str]):
        """Process rolling beta command"""
        parser = argparse.ArgumentParser(
            add_help=False,
            formatter_class=argparse.ArgumentDefaultsHelpFormatter,
            prog="rbeta",
            description="Show rolling beta portfolio vs benchmark",
        )
        parser.add_argument(
            "-p",
            "--period",
            type=str,
            dest="period",
            default="1y",
            choices=list(portfolio_helper.PERIODS_DAYS.keys()),
            help="Period to apply rolling window",
        )
        if other_args and "-" not in other_args[0][0]:
            other_args.insert(0, "-p")
        ns_parser = self.parse_known_args_and_warn(
            parser, other_args, export_allowed=EXPORT_BOTH_RAW_DATA_AND_FIGURES
        )
        if ns_parser and self.portfolio is not None:
            if check_portfolio_benchmark_defined(
                self.portfolio_name, self.benchmark_name
            ):
                portfolio_view.display_rolling_beta(
                    self.portfolio,
                    window=ns_parser.period,
                    export=ns_parser.export,
                )

    @log_start_end(log=logger)
    def call_metric(self, other_args: List[str]):
        """Process metric command"""
        parser = argparse.ArgumentParser(
            add_help=False,
            formatter_class=argparse.ArgumentDefaultsHelpFormatter,
            prog="metric",
            description="Display metric of choice for different periods",
        )
        parser.add_argument(
            "-m",
            "--metric",
            type=str,
            dest="metric",
            default="-h" not in other_args,
            choices=self.VALID_METRICS,
            help="Set metric of choice",
        )
        parser.add_argument(
            "-r",
            "--rfr",
            type=float,
            dest="risk_free_rate",
            default=self.risk_free_rate,
            help="Set risk free rate for calculations.",
        )
        if other_args and "-" not in other_args[0][0]:
            other_args.insert(0, "-m")
        ns_parser = self.parse_known_args_and_warn(
            parser, other_args, export_allowed=EXPORT_ONLY_RAW_DATA_ALLOWED
        )
        if ns_parser:
            if check_portfolio_benchmark_defined(
                self.portfolio_name, self.benchmark_name
            ):
                if ns_parser.metric == "skew":
                    portfolio_view.display_skewness(self.portfolio, ns_parser.export)
                elif ns_parser.metric == "kurtosis":
                    portfolio_view.display_kurtosis(self.portfolio, ns_parser.export)
                elif ns_parser.metric == "volatility":
                    portfolio_view.display_volatility(self.portfolio, ns_parser.export)
                elif ns_parser.metric == "sharpe":
                    portfolio_view.display_sharpe_ratio(
                        self.portfolio, ns_parser.risk_free_rate, ns_parser.export
                    )
                elif ns_parser.metric == "sortino":
                    portfolio_view.display_sortino_ratio(
                        self.portfolio, ns_parser.risk_free_rate, ns_parser.export
                    )
                elif ns_parser.metric == "maxdrawdown":
                    portfolio_view.display_maximum_drawdown_ratio(
                        self.portfolio, ns_parser.export
                    )
                elif ns_parser.metric == "rsquare":
                    portfolio_view.display_rsquare(self.portfolio, ns_parser.export)
                elif ns_parser.metric == "gaintopain":
                    portfolio_view.display_gaintopain_ratio(
                        self.portfolio, ns_parser.export
                    )
                elif ns_parser.metric == "trackerr":
                    portfolio_view.display_tracking_error(
                        self.portfolio, ns_parser.export
                    )
                elif ns_parser.metric == "information":
                    portfolio_view.display_information_ratio(
                        self.portfolio, ns_parser.export
                    )
                elif ns_parser.metric == "tail":
                    portfolio_view.display_tail_ratio(self.portfolio, ns_parser.export)
                elif ns_parser.metric == "commonsense":
                    portfolio_view.display_common_sense_ratio(
                        self.portfolio, ns_parser.export
                    )
                elif ns_parser.metric == "jensens":
                    portfolio_view.display_jensens_alpha(
                        self.portfolio, ns_parser.risk_free_rate, ns_parser.export
                    )
                elif ns_parser.metric == "calmar":
                    portfolio_view.display_calmar_ratio(
                        self.portfolio, ns_parser.export
                    )
                elif ns_parser.metric == "kelly":
                    portfolio_view.display_kelly_criterion(
                        self.portfolio, ns_parser.export
                    )
                elif ns_parser.metric == "payoff" and self.portfolio is not None:
                    portfolio_view.display_payoff_ratio(
                        self.portfolio, ns_parser.export
                    )
                elif ns_parser.metric == "profitfactor" and self.portfolio is not None:
                    portfolio_view.display_profit_factor(
                        self.portfolio, ns_parser.export
                    )

    @log_start_end(log=logger)
    def call_distr(self, other_args: List[str]):
        """Process distr command"""
        parser = argparse.ArgumentParser(
            add_help=False,
            formatter_class=argparse.ArgumentDefaultsHelpFormatter,
            prog="distr",
            description="Compute distribution of daily returns",
        )
        parser.add_argument(
            "-p",
            "--period",
            type=str,
            choices=portfolio_helper.PERIODS,
            dest="period",
            default="all",
            help="The file to be loaded",
        )
        if other_args and "-" not in other_args[0][0]:
            other_args.insert(0, "-p")

        ns_parser = self.parse_known_args_and_warn(
            parser,
            other_args,
            raw=True,
            export_allowed=EXPORT_BOTH_RAW_DATA_AND_FIGURES,
        )
        if ns_parser and self.portfolio is not None:
            if check_portfolio_benchmark_defined(
                self.portfolio_name, self.benchmark_name
            ):
                portfolio_view.display_distribution_returns(
                    self.portfolio,
                    ns_parser.period,
                    ns_parser.raw,
                    ns_parser.export,
                )

    @log_start_end(log=logger)
    def call_summary(self, other_args: List[str]):
        """Process summary command"""
        parser = argparse.ArgumentParser(
            add_help=False,
            formatter_class=argparse.ArgumentDefaultsHelpFormatter,
            prog="summary",
            description="Display summary of portfolio vs benchmark",
        )
        parser.add_argument(
            "-p",
            "--period",
            type=str,
            choices=portfolio_helper.PERIODS,
            dest="period",
            default="all",
            help="The file to be loaded",
        )
        parser.add_argument(
            "-r",
            "--rfr",
            type=float,
            dest="risk_free_rate",
            default=self.risk_free_rate,
            help="Set risk free rate for calculations.",
        )
        if other_args and "-" not in other_args[0][0]:
            other_args.insert(0, "-p")

        ns_parser = self.parse_known_args_and_warn(
            parser,
            other_args,
            export_allowed=EXPORT_ONLY_RAW_DATA_ALLOWED,
        )
        if ns_parser and self.portfolio is not None:
            if check_portfolio_benchmark_defined(
                self.portfolio_name, self.benchmark_name
            ):
                portfolio_view.display_summary(
                    self.portfolio,
                    ns_parser.period,
                    ns_parser.risk_free_rate,
                    ns_parser.export,
                )


def check_portfolio_benchmark_defined(portfolio_name: str, benchmark_name: str) -> bool:
    """Check that portfolio and benchmark have been defined

    Parameters
    ----------
    portfolio_name: str
        Portfolio name, will be empty if not defined
    benchmark_name: str
        Benchmark name, will be empty if not defined

    Returns
    -------
    bool
        If both portfolio and benchmark have been defined
    """

    if not portfolio_name:
        console.print("[red]Please first define the portfolio (via 'load')[/red]\n")
        return False

    if not benchmark_name:
        console.print("[red]Please first define the benchmark (via 'bench')[/red]\n")
        return False

    return True<|MERGE_RESOLUTION|>--- conflicted
+++ resolved
@@ -308,13 +308,11 @@
         mt.add_cmd("rbeta", self.portfolio_name and self.benchmark_name)
 
         mt.add_info("_metrics_")
-<<<<<<< HEAD
         mt.add_cmd("alloc", self.portfolio_name and self.benchmark_name)
         mt.add_cmd("attrib", self.portfolio_name and self.benchmark_name)
-=======
->>>>>>> c8df2c39
         mt.add_cmd("summary", self.portfolio_name and self.benchmark_name)
         mt.add_cmd("alloc", self.portfolio_name and self.benchmark_name)
+        mt.add_cmd("attrib", self.portfolio_name and self.benchmark_name)
         mt.add_cmd("metric", self.portfolio_name and self.benchmark_name)
         mt.add_cmd("perf", self.portfolio_name and self.benchmark_name)
 
@@ -352,13 +350,9 @@
     rbeta            rolling beta
 {("[/unvl]", "[/cmds]")[port_bench]}
 [info]Metrics:[/info]{("[unvl]", "[cmds]")[port_bench]}
-<<<<<<< HEAD
+    summary          all portfolio vs benchmark metrics for a certain period of choice
     alloc            allocation on an asset, sector, countries or regions basis
     attrib           display sector attribution of the portfolio compared to the S&P 500
-=======
->>>>>>> c8df2c39
-    summary          all portfolio vs benchmark metrics for a certain period of choice
-    alloc            allocation on an asset, sector, countries or regions basis
     metric           portfolio vs benchmark metric for all different periods
     perf             performance of the portfolio versus benchmark{("[/unvl]", "[/cmds]")[port_bench]}
 
