--- conflicted
+++ resolved
@@ -101,11 +101,8 @@
 "ruamel.yaml" = "^0.17.21"
 setuptools = "^65.4.1"
 investiny = "^0.5.0"
-<<<<<<< HEAD
+numpy = "1.21.6"
 folium = "^0.13.0"
-=======
-numpy = "1.21.6"
->>>>>>> 5f134b2a
 
 [tool.poetry.dev-dependencies]
 pytest = "^6.2.2"
